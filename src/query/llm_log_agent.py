--- conflicted
+++ resolved
@@ -122,19 +122,17 @@
 
         # Check if the query is related to microstructure
         microstructure_keywords = [
-<<<<<<< HEAD
             "composition",
             "miller index",
             "miller indices",
             "surface",
+            "preferable surface",
             "bulk",
             "site",
+            "sites",
+            "active site",
+            "active sites",
         ]
-=======
-            'composition', 'miller index', 'miller indices', 'surface', 'preferable surface', 
-            'bulk', 'site', 'sites', 'active site', 'active sites'
-            ]
->>>>>>> ff0bb4d5
         if any(keyword in query.lower() for keyword in microstructure_keywords):
             logger.info("Query identified as microstructure-related")
             filter_options = self.extract_catalyst_systems(query)
